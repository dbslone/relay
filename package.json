{
  "name": "@dbslone/relay",
  "description": "A framework for building data-driven React applications.",
<<<<<<< HEAD
  "version": "1.2.3",
  "license": "BSD-3-Clause",
=======
  "version": "1.4.1",
  "license": "MIT",
>>>>>>> 52386e45
  "homepage": "https://facebook.github.io/relay/",
  "bugs": "https://github.com/facebook/relay/issues",
  "repository": "facebook/relay",
  "scripts": {
    "build": "gulp",
    "jest": "NODE_ENV=test jest \"$@\"",
    "lint": "eslint .",
    "prepublish": "node node_modules/fbjs-scripts/node/check-dev-engines.js package.json && npm run build",
    "prettier": "find . -name node_modules -prune -or -name dist -prune -or -name '*.js' -print | xargs prettier --write",
    "test": "f() { EXIT=0; npm run typecheck || EXIT=$?; npm run test-dependencies || EXIT=$?; npm run jest \"$@\" || EXIT=$?; exit $EXIT; }; f",
    "test-dependencies": "node ./scripts/testDependencies.js",
    "typecheck": "flow check"
  },
  "dependencies": {
    "babel-cli": "6.24.1",
    "babel-core": "6.25.0",
    "babel-eslint": "7.2.3",
    "babel-generator": "^6.24.1",
    "babel-plugin-transform-async-to-generator": "6.24.1",
    "babel-plugin-transform-es2015-modules-commonjs": "6.24.1",
    "babel-plugin-transform-flow-strip-types": "6.22.0",
    "babel-plugin-transform-regenerator": "6.24.1",
    "babel-plugin-transform-runtime": "6.23.0",
    "babel-polyfill": "^6.20.0",
    "babel-preset-fbjs": "^2.1.4",
    "babel-runtime": "^6.23.0",
    "babel-traverse": "^6.26.0",
    "babel-types": "^6.24.1",
    "babylon": "^6.18.0",
    "chalk": "^1.1.1",
    "create-react-class": "^15.6.0",
    "del": "2.2.2",
    "eslint": "4.7.1",
    "eslint-config-fbjs": "2.0.0",
    "eslint-plugin-babel": "4.1.2",
    "eslint-plugin-flowtype": "2.35.1",
    "eslint-plugin-jsx-a11y": "6.0.2",
    "eslint-plugin-react": "7.3.0",
    "eslint-plugin-relay": "0.0.19",
    "event-stream": "3.3.4",
    "fast-glob": "^1.0.1",
    "fb-watchman": "^2.0.0",
    "fbjs": "^0.8.14",
    "fbjs-scripts": "0.7.1",
    "flow-bin": "^0.54.0",
    "graphql": "^0.11.3",
    "gulp": "3.9.1",
    "gulp-babel": "6.1.2",
    "gulp-chmod": "2.0.0",
    "gulp-derequire": "2.1.0",
    "gulp-flatten": "0.3.1",
    "gulp-header": "1.8.8",
    "gulp-util": "3.0.8",
    "immutable": "~3.7.6",
    "iterall": "1.0.3",
    "jest": "^21.0.1",
    "object-assign": "4.1.1",
    "prettier": "^1.7.0",
    "prop-types": "^15.5.8",
    "react": "16.0.0-beta.5",
    "react-dom": "16.0.0-beta.5",
    "react-test-renderer": "16.0.0-beta.5",
    "run-sequence": "1.2.2",
    "signedsource": "^1.0.0",
    "webpack": "1.13.1",
    "webpack-stream": "3.2.0",
    "yargs": "^9.0.0"
  },
  "devEngines": {
    "node": ">=4.x",
    "npm": ">=2.x"
  },
  "prettier": {
    "requirePragma": true,
    "singleQuote": true,
    "trailingComma": "all",
    "bracketSpacing": false,
    "jsxBracketSameLine": true,
    "parser": "flow"
  },
  "jest": {
    "modulePathIgnorePatterns": [
      "<rootDir>/lib/",
      "<rootDir>/packages/(.*).native.js",
      "<rootDir>/node_modules/(?!(fbjs/lib/|react/lib/|fbjs-scripts/jest))"
    ],
    "rootDir": "",
    "roots": [
      "<rootDir>/node_modules/fbjs/lib/",
      "<rootDir>/node_modules/fbjs-scripts/jest",
      "<rootDir>/node_modules/react/lib/",
      "<rootDir>/packages/"
    ],
    "setupFiles": [
      "<rootDir>/node_modules/fbjs-scripts/jest/environment.js",
      "<rootDir>/scripts/jest/environment.js"
    ],
    "timers": "fake",
    "transform": {
      ".*": "<rootDir>/scripts/jest/preprocessor.js"
    },
    "transformIgnorePatterns": [
      "<rootDir>/node_modules/"
    ],
    "unmockedModulePathPatterns": [
      "<rootDir>/node_modules/fbjs-scripts/",
      "<rootDir>/node_modules/fbjs/lib/(?!(ErrorUtils.js$|fetch.js$|fetchWithRetries.js$))",
      "<rootDir>/node_modules/fbjs/node_modules/core-js/",
      "<rootDir>/node_modules/fbjs/node_modules/promise/",
      "<rootDir>/node_modules/object-assign/",
      "<rootDir>/node_modules/prop-types/",
      "<rootDir>/node_modules/react-dom/",
      "<rootDir>/node_modules/react/"
    ],
    "testEnvironment": "node"
  }
}<|MERGE_RESOLUTION|>--- conflicted
+++ resolved
@@ -1,13 +1,8 @@
 {
   "name": "@dbslone/relay",
   "description": "A framework for building data-driven React applications.",
-<<<<<<< HEAD
-  "version": "1.2.3",
-  "license": "BSD-3-Clause",
-=======
   "version": "1.4.1",
   "license": "MIT",
->>>>>>> 52386e45
   "homepage": "https://facebook.github.io/relay/",
   "bugs": "https://github.com/facebook/relay/issues",
   "repository": "facebook/relay",
