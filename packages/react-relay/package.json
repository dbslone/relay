--- conflicted
+++ resolved
@@ -1,11 +1,7 @@
 {
   "name": "@dbslone/react-relay",
   "description": "A framework for building GraphQL-driven React applications.",
-<<<<<<< HEAD
-  "version": "1.2.3",
-=======
   "version": "1.4.1",
->>>>>>> 52386e45
   "keywords": [
     "graphql",
     "relay",
@@ -19,12 +15,7 @@
     "babel-runtime": "^6.23.0",
     "fbjs": "^0.8.14",
     "prop-types": "^15.5.8",
-<<<<<<< HEAD
-    "react-static-container": "^1.0.1",
-    "@dbslone/relay-runtime": "1.2.3"
-=======
-    "relay-runtime": "1.4.1"
->>>>>>> 52386e45
+    "@dbslone/relay-runtime": "1.4.1"
   },
   "peerDependencies": {
     "react": "^16.0.0-a || ^15.0.0 || ^0.14.0"
