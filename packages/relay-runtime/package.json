{
  "name": "@dbslone/relay-runtime",
  "description": "A core runtime for building GraphQL-driven applications.",
<<<<<<< HEAD
  "version": "1.2.3",
=======
  "version": "1.4.1",
>>>>>>> 52386e45
  "keywords": [
    "graphql",
    "relay"
  ],
  "license": "MIT",
  "homepage": "https://facebook.github.io/relay/",
  "bugs": "https://github.com/facebook/relay/issues",
  "repository": "facebook/relay",
  "dependencies": {
    "babel-runtime": "^6.23.0",
    "fbjs": "^0.8.14"
  },
  "peerDependencies": {
    "relay-compiler": "1.4.1"
  }
}<|MERGE_RESOLUTION|>--- conflicted
+++ resolved
@@ -1,11 +1,7 @@
 {
   "name": "@dbslone/relay-runtime",
   "description": "A core runtime for building GraphQL-driven applications.",
-<<<<<<< HEAD
-  "version": "1.2.3",
-=======
   "version": "1.4.1",
->>>>>>> 52386e45
   "keywords": [
     "graphql",
     "relay"
